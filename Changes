--- conflicted
+++ resolved
@@ -1,17 +1,14 @@
-<<<<<<< HEAD
-v1.59 2012.03.20
+v1.60 2012.03.20
 - don't make blocking readline if socket was set nonblocking, but return as
   soon no more data are available
   https://rt.cpan.org/Ticket/Display.html?id=75910
 - fix BUG section about threading so that it shows package as thread safe
   as long as Net::SSLeay >= 1.43 is used
   https://rt.cpan.org/Ticket/Display.html?id=75749
-=======
 v1.59 2012.03.08
 - if SSLv2 is not supported by Net::SSLeay set SSL_ERROR with useful 
   message when attempting to use it. 
 - modify constant declarations so that 5.6.1 should work again
->>>>>>> d61da37f
 v1.58 2012.02.26
 - fix t/dhe.t again to enable the workaround only for newer openssl
   versions, because this would cause failures on older versions
